--- conflicted
+++ resolved
@@ -6,11 +6,7 @@
 name = "cargo-fslabscli"
 publish = ["fsl"]
 repository = "https://github.com/ForesightMiningSoftwareCorporation/fslabsci"
-<<<<<<< HEAD
 version = "2.18.0"
-=======
-version = "2.17.1"
->>>>>>> db8c237f
 
 [package.metadata]
 
